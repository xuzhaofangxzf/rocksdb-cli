--- conflicted
+++ resolved
@@ -4,7 +4,6 @@
 
 The format is based on [Keep a Changelog](https://keepachangelog.com/en/1.0.0/), and this project adheres to [Semantic Versioning](https://semver.org/spec/v2.0.0.html).
 
-<<<<<<< HEAD
 ## [6.2.0] - unreleased
 
 ### Added
@@ -15,7 +14,7 @@
 ### Maintenance
 
 - Bump dependencies
-=======
+
 ## [6.1.4] - 2022-12-31
 
 ### Added
@@ -27,7 +26,6 @@
 ### Fixed
 
 - Disable unneded crossterm `bracketed-paste` feature.
->>>>>>> 997414f0
 
 ## [6.1.2] - 2022-10-27
 
